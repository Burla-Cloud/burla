"""
The tests here assume the cluster is running in "remote-dev-mode".
"""

import math
import os
import random
from time import time, sleep

import docker

from burla import remote_parallel_map


# call the locally running instance of Burla!
os.environ["BURLA_API_URL"] = "http://localhost:5001"


def _normally_distributed_random_numbers(quantity):

    def clamp(x, lower=0, upper=.00000000000001):
        return max(lower, min(x, upper))

    def box_muller():
        u1 = random.random()
        u2 = random.random()
        z = math.sqrt(-2 * math.log(u1)) * math.cos(2 * math.pi * u2)
        return z

    mean = -30
    std_dev = 20
    samples = []

    for _ in range(quantity):
        val = clamp(mean + box_muller() * std_dev)
        samples.append(val)

    return samples


def in_remote_dev_mode():
    docker_client = docker.from_env()
    main_svc_container = docker_client.containers.get("main_service")
    env_vars = {e.split("=")[0]: e.split("=")[1] for e in main_svc_container.attrs["Config"]["Env"]}
    return env_vars.get("IN_LOCAL_DEV_MODE") != "True"


def run_simple_test_job():

<<<<<<< HEAD
    my_inputs = list(range(100_000_000))
    # my_inputs = _normally_distributed_random_numbers(1_000_000)
    # print(f"\nsum of all sleeps: {sum(my_inputs)}")
    # print(f"lowest possible runtime: {sum(my_inputs) / 10}\n")
=======
    # test_inputs = list(range(n_inputs))
    my_inputs = _normally_distributed_random_numbers(2000)
    print(f"\nsum of all sleeps: {sum(my_inputs)}")
    print(f"lowest possible runtime: {sum(my_inputs) / 10}\n")
>>>>>>> 5f49b834
    # stdout = StringIO()
    # sys.stdout = stdouts
    start = time()

    def simple_test_function(test_input):
        # print(test_input)
        # print(f"STARTING input #{test_input}")
<<<<<<< HEAD
        # print(f"sleeping for {test_input} seconds")
        # sleep(0.01)
=======
        print(f"sleeping for {test_input} seconds... you!!!!")
        # sleep(test_input)
>>>>>>> 5f49b834
        # print(f"FINISHED input #{test_input}")
        return test_input  # f"Waited 1 seconds for input {test_input}!"

    results = remote_parallel_map(simple_test_function, my_inputs)  ##, generator=True)

    # for result in results:
    #     print(result)

    e2e_runtime = time() - start
    # sys.stdout = sys.__stdout__
    # stdout = stdout.getvalue()

    # assert e2e_runtime < 5
    print(f"e2e_runtime: {e2e_runtime}")
    # assert all([result in test_inputs for result in results])
    # if not len(results) == len(test_inputs):
    #     print(results)
    assert len(results) == len(my_inputs)
    # for i in range(n_inputs):
    #     assert str(i) in stdout


def test_base():
    # assert in_remote_dev_mode()

    run_simple_test_job()<|MERGE_RESOLUTION|>--- conflicted
+++ resolved
@@ -18,7 +18,7 @@
 
 def _normally_distributed_random_numbers(quantity):
 
-    def clamp(x, lower=0, upper=.00000000000001):
+    def clamp(x, lower=0, upper=0.00000000000001):
         return max(lower, min(x, upper))
 
     def box_muller():
@@ -47,17 +47,10 @@
 
 def run_simple_test_job():
 
-<<<<<<< HEAD
     my_inputs = list(range(100_000_000))
     # my_inputs = _normally_distributed_random_numbers(1_000_000)
     # print(f"\nsum of all sleeps: {sum(my_inputs)}")
     # print(f"lowest possible runtime: {sum(my_inputs) / 10}\n")
-=======
-    # test_inputs = list(range(n_inputs))
-    my_inputs = _normally_distributed_random_numbers(2000)
-    print(f"\nsum of all sleeps: {sum(my_inputs)}")
-    print(f"lowest possible runtime: {sum(my_inputs) / 10}\n")
->>>>>>> 5f49b834
     # stdout = StringIO()
     # sys.stdout = stdouts
     start = time()
@@ -65,13 +58,8 @@
     def simple_test_function(test_input):
         # print(test_input)
         # print(f"STARTING input #{test_input}")
-<<<<<<< HEAD
         # print(f"sleeping for {test_input} seconds")
         # sleep(0.01)
-=======
-        print(f"sleeping for {test_input} seconds... you!!!!")
-        # sleep(test_input)
->>>>>>> 5f49b834
         # print(f"FINISHED input #{test_input}")
         return test_input  # f"Waited 1 seconds for input {test_input}!"
 
