# """
# The tests here assume the cluster is running in "local-dev-mode".
# """

<<<<<<< HEAD
import os
import sys
from io import StringIO
from time import time, sleep
import random
import math
=======
# import os
# import sys
# from io import StringIO
# from time import time, sleep
>>>>>>> 465316b3

# import docker
# from google.cloud import firestore

# from burla import remote_parallel_map


# # ALL ASSUMPTIONS REGARDING STANDBY STATE ARE HERE:
# # (defined in LOCAL_DEV_CONFIG in main_service init and `INSTANCE_N_CPUS` in node_service init)
# N_STANDBY_MAIN_SVC_CONTAINERS = 1
# N_STANDBY_NODE_SVC_CONTAINERS = 2
# N_STANDBY_WORKER_CONTAINERS = 4

# DOCKER_CLIENT = docker.from_env()

# # hide annpying firestore log messages
# os.environ["GRPC_VERBOSITY"] = "ERROR"


# class Tee:
#     """Captures stdout while also printing stuff."""

#     def __init__(self):
#         self.stdout = sys.__stdout__
#         self.buffer = StringIO()

#     def write(self, message):
#         self.stdout.write(message)
#         self.buffer.write(message)

#     def flush(self):
#         self.stdout.flush()
#         self.buffer.flush()

#     def isatty(self):
#         return self.stdout.isatty()


# def local_cluster_in_standby():
#     containers = DOCKER_CLIENT.containers.list()
#     main_svc_containers = [c for c in containers if c.name == "main_service"]
#     node_svc_containers = [c for c in containers if c.name.startswith("node")]
#     worker_svc_containers = [c for c in containers if c.name.startswith("worker")]
#     in_standby = True
#     in_standby = len(main_svc_containers) == N_STANDBY_MAIN_SVC_CONTAINERS
#     in_standby = len(node_svc_containers) == N_STANDBY_NODE_SVC_CONTAINERS
#     in_standby = len(worker_svc_containers) == N_STANDBY_WORKER_CONTAINERS

#     # if good so far, assert both nodes are in state "ready":
#     if in_standby:
#         nodes_collection = firestore.Client(database="burla").collection("nodes")
#         for node_container in node_svc_containers:
#             node_doc = nodes_collection.document(f"burla-node-{node_container.name[-8:]}")
#             in_standby = node_doc.get().to_dict()["status"] == "READY"

<<<<<<< HEAD
def _normally_distributed_random_numbers(quantity):

    def clamp(x, lower=0, upper=60):
        return max(lower, min(x, upper))

    def box_muller():
        u1 = random.random()
        u2 = random.random()
        z = math.sqrt(-2 * math.log(u1)) * math.cos(2 * math.pi * u2)
        return z

    mean = -30
    std_dev = 20
    samples = []

    for _ in range(quantity):
        val = clamp(mean + box_muller() * std_dev)
        samples.append(val)

    return samples


def local_cluster_in_standby():
    containers = DOCKER_CLIENT.containers.list()
    main_svc_containers = [c for c in containers if c.name == "main_service"]
    node_svc_containers = [c for c in containers if c.name.startswith("node")]
    worker_svc_containers = [c for c in containers if c.name.startswith("worker")]
    in_standby = True
    in_standby = len(main_svc_containers) == N_STANDBY_MAIN_SVC_CONTAINERS
    in_standby = len(node_svc_containers) == N_STANDBY_NODE_SVC_CONTAINERS
    in_standby = len(worker_svc_containers) == N_STANDBY_WORKER_CONTAINERS
=======
#     return in_standby
>>>>>>> 465316b3


# def rpm_assert_restart(*a, **kw):
#     """
#     asserts cluster is in standby and restarts itself correctly before/after calling rpm.
#     returns any errors thrown by rpm, still asserts cluster restarted correctly.
#     """

#     if not local_cluster_in_standby():
#         raise Exception("Local cluster not in standby.")

#     containers = DOCKER_CLIENT.containers.list()
#     pre_job_worker_names = set([c.name for c in containers if c.name.startswith("worker")])

<<<<<<< HEAD
    # if not local_cluster_in_standby():
    #     raise Exception("Local cluster not in standby.")
=======
#     tee = Tee()
#     sys.stdout = tee
#     start = time()
>>>>>>> 465316b3

#     rpm_exception = None
#     try:
#         results = remote_parallel_map(*a, **kw)
#     except Exception as e:
#         rpm_exception = e
#         results = None

#     runtime = time() - start
#     sys.stdout = sys.__stdout__
#     stdout = tee.buffer.getvalue()

#     # ensure workers reboot
#     start = time()
#     reboot_timeout_seconds = 15
#     all_workers_rebooted = False
#     cluster_in_standby = False

#     while not (all_workers_rebooted and cluster_in_standby):
#         containers = DOCKER_CLIENT.containers.list()
#         post_job_worker_names = set([c.name for c in containers if c.name.startswith("worker")])

<<<<<<< HEAD
    # ensure workers reboot
    # start = time()
    # reboot_timeout_seconds = 15
    # all_workers_rebooted = False
    # cluster_in_standby = False

    # while not (all_workers_rebooted and cluster_in_standby):
    #     containers = DOCKER_CLIENT.containers.list()
    #     post_job_worker_names = set([c.name for c in containers if c.name.startswith("worker")])

    #     num_workers_removed = len(pre_job_worker_names - post_job_worker_names)
    #     all_pre_job_workers_removed = num_workers_removed == N_STANDBY_WORKER_CONTAINERS
    #     correct_num_post_job_workers = len(post_job_worker_names) == N_STANDBY_WORKER_CONTAINERS
    #     all_workers_rebooted = all_pre_job_workers_removed and correct_num_post_job_workers

    #     cluster_in_standby = local_cluster_in_standby()

    #     if reboot_timeout_seconds < time() - start:
    #         if rpm_exception:
    #             raise rpm_exception
    #         else:
    #             raise Exception(f"workers not rebooted after {reboot_timeout_seconds}s")
    #     else:
    #         sleep(0.1)
=======
#         num_workers_removed = len(pre_job_worker_names - post_job_worker_names)
#         all_pre_job_workers_removed = num_workers_removed == N_STANDBY_WORKER_CONTAINERS
#         correct_num_post_job_workers = len(post_job_worker_names) == N_STANDBY_WORKER_CONTAINERS
#         all_workers_rebooted = all_pre_job_workers_removed and correct_num_post_job_workers

#         cluster_in_standby = local_cluster_in_standby()

#         if reboot_timeout_seconds < time() - start:
#             if rpm_exception:
#                 raise rpm_exception
#             else:
#                 raise Exception(f"workers not rebooted after {reboot_timeout_seconds}s")
#         else:
#             sleep(0.1)

#     return results, stdout, runtime, rpm_exception


# def test_base():

#     my_inputs = list(range(5))

#     def my_function(test_input):
#         print(f"starting #{test_input}")
#         sleep(10)
#         print(f"finishing #{test_input}")
#         return test_input

#     results, stdout, runtime, rpm_exception = rpm_assert_restart(my_function, my_inputs)

#     if rpm_exception:
#         raise rpm_exception

#     print(f"E2E remote_parallel_map runtime: {runtime}")
#     assert runtime < 30
#     assert all([result in my_inputs for result in results])
#     assert len(results) == len(my_inputs)
#     for i in range(len(my_inputs)):
#         assert str(i) in stdout


# def test_base_failed():

#     my_inputs = list(range(5))

#     def my_function(test_input):
#         print(f"starting #{test_input}")
#         sleep(10)
#         djhfhjfdshjbhjbs
#         print(f"finishing #{test_input}")
#         return test_input

#     results, stdout, runtime, rpm_exception = rpm_assert_restart(my_function, my_inputs)

#     if rpm_exception:
#         raise rpm_exception

#     print(f"E2E remote_parallel_map runtime: {runtime}")
#     assert runtime < 30
#     assert all([result in my_inputs for result in results])
#     assert len(results) == len(my_inputs)
#     for i in range(len(my_inputs)):
#         assert str(i) in stdout


# for i in range(0,3):
#     test_base()

# test_base_failed()

>>>>>>> 465316b3

# def test_udf_error():
#     """
#     Ensure the error is re-raised.
#     Also ensure that other nodes quickly stop once one throws an error.
#     """

#     def my_function(test_input):
#         if test_input == 2:
#             print(1 / 0)
#         else:
#             sleep(60)
#         return test_input

#     _, _, runtime, rpm_exception = rpm_assert_restart(my_function, list(range(5)))

<<<<<<< HEAD
    # my_inputs = list(range(1000))
    my_inputs = _normally_distributed_random_numbers(1000)
    print(f"\nsum of all sleeps: {sum(my_inputs)}")
    print(f"lowest possible runtime: {sum(my_inputs) / 10}\n")

    def my_function(sleep_time):

        print(f"sleeping for {sleep_time} seconds")
        sleep(sleep_time)

        return sleep_time * 2
=======
#     assert isinstance(rpm_exception, ZeroDivisionError)
#     assert runtime < 10  # <- IMPORTANT! asserts the other nodes restarted before udf finished






import sys
from io import StringIO
from time import time, sleep

from burla import remote_parallel_map


class Tee:
    """Captures stdout while also printing stuff."""
    def __init__(self):
        self.stdout = sys.__stdout__
        self.buffer = StringIO()

    def write(self, message):
        self.stdout.write(message)
        self.buffer.write(message)

    def flush(self):
        self.stdout.flush()
        self.buffer.flush()

    def isatty(self):
        return self.stdout.isatty()


def test_burla_job():
    """Runs a simple Burla job and verifies output."""

    my_inputs = list(range(4))

    def my_function(test_input):
        print(f"starting #{test_input}")
        sleep(320)
        print(f"finishing #{test_input}")
        return test_input
>>>>>>> 465316b3

    # Capture output
    tee = Tee()
    sys.stdout = tee
    start = time()

<<<<<<< HEAD
    print(f"E2E remote_parallel_map runtime: {runtime}")
    # assert runtime < 30
    # assert all([result in my_inputs for result in results])
    assert len(results) == len(my_inputs)
    # for i in range(len(my_inputs)):
    #     assert str(i) in stdout
=======
    try:
        results = remote_parallel_map(my_function, my_inputs)
    except Exception as e:
        results = None
        print(f"Job failed: {e}")
        raise
>>>>>>> 465316b3

    runtime = time() - start
    sys.stdout = sys.__stdout__
    stdout = tee.buffer.getvalue()

<<<<<<< HEAD
# def test_udf_error():
#     """
#     Ensure the error is re-raised.
#     Also ensure that other nodes quickly stop once one throws an error.
#     """

#     def my_function(test_input):
#         if test_input == 2:
#             print(1 / 0)
#         else:
#             sleep(60)
#         return test_input

#     _, _, runtime, rpm_exception = rpm_assert_restart(my_function, list(range(5)))

#     assert isinstance(rpm_exception, ZeroDivisionError)
#     assert runtime < 10  # <- IMPORTANT! asserts the other nodes restarted before udf finished
=======
    # Basic checks
    print(f"Burla job runtime: {runtime:.2f} seconds")
    print("Burla job ran successfully!")



test_burla_job()
sleep(20)
test_burla_job()
sleep(20)
test_burla_job()
>>>>>>> 465316b3
<|MERGE_RESOLUTION|>--- conflicted
+++ resolved
@@ -2,19 +2,10 @@
 # The tests here assume the cluster is running in "local-dev-mode".
 # """
 
-<<<<<<< HEAD
-import os
-import sys
-from io import StringIO
-from time import time, sleep
-import random
-import math
-=======
 # import os
 # import sys
 # from io import StringIO
 # from time import time, sleep
->>>>>>> 465316b3
 
 # import docker
 # from google.cloud import firestore
@@ -70,7 +61,164 @@
 #             node_doc = nodes_collection.document(f"burla-node-{node_container.name[-8:]}")
 #             in_standby = node_doc.get().to_dict()["status"] == "READY"
 
-<<<<<<< HEAD
+#     return in_standby
+
+
+# def rpm_assert_restart(*a, **kw):
+#     """
+#     asserts cluster is in standby and restarts itself correctly before/after calling rpm.
+#     returns any errors thrown by rpm, still asserts cluster restarted correctly.
+#     """
+
+#     if not local_cluster_in_standby():
+#         raise Exception("Local cluster not in standby.")
+
+#     containers = DOCKER_CLIENT.containers.list()
+#     pre_job_worker_names = set([c.name for c in containers if c.name.startswith("worker")])
+
+#     tee = Tee()
+#     sys.stdout = tee
+#     start = time()
+
+#     rpm_exception = None
+#     try:
+#         results = remote_parallel_map(*a, **kw)
+#     except Exception as e:
+#         rpm_exception = e
+#         results = None
+
+#     runtime = time() - start
+#     sys.stdout = sys.__stdout__
+#     stdout = tee.buffer.getvalue()
+
+#     # ensure workers reboot
+#     start = time()
+#     reboot_timeout_seconds = 15
+#     all_workers_rebooted = False
+#     cluster_in_standby = False
+
+#     while not (all_workers_rebooted and cluster_in_standby):
+#         containers = DOCKER_CLIENT.containers.list()
+#         post_job_worker_names = set([c.name for c in containers if c.name.startswith("worker")])
+
+#         num_workers_removed = len(pre_job_worker_names - post_job_worker_names)
+#         all_pre_job_workers_removed = num_workers_removed == N_STANDBY_WORKER_CONTAINERS
+#         correct_num_post_job_workers = len(post_job_worker_names) == N_STANDBY_WORKER_CONTAINERS
+#         all_workers_rebooted = all_pre_job_workers_removed and correct_num_post_job_workers
+
+#         cluster_in_standby = local_cluster_in_standby()
+
+#         if reboot_timeout_seconds < time() - start:
+#             if rpm_exception:
+#                 raise rpm_exception
+#             else:
+#                 raise Exception(f"workers not rebooted after {reboot_timeout_seconds}s")
+#         else:
+#             sleep(0.1)
+
+#     return results, stdout, runtime, rpm_exception
+
+
+# def test_base():
+
+#     my_inputs = list(range(5))
+
+#     def my_function(test_input):
+#         print(f"starting #{test_input}")
+#         sleep(10)
+#         print(f"finishing #{test_input}")
+#         return test_input
+
+#     results, stdout, runtime, rpm_exception = rpm_assert_restart(my_function, my_inputs)
+
+#     if rpm_exception:
+#         raise rpm_exception
+
+#     print(f"E2E remote_parallel_map runtime: {runtime}")
+#     assert runtime < 30
+#     assert all([result in my_inputs for result in results])
+#     assert len(results) == len(my_inputs)
+#     for i in range(len(my_inputs)):
+#         assert str(i) in stdout
+
+
+# def test_base_failed():
+
+#     my_inputs = list(range(5))
+
+#     def my_function(test_input):
+#         print(f"starting #{test_input}")
+#         sleep(10)
+#         djhfhjfdshjbhjbs
+#         print(f"finishing #{test_input}")
+#         return test_input
+
+#     results, stdout, runtime, rpm_exception = rpm_assert_restart(my_function, my_inputs)
+
+#     if rpm_exception:
+#         raise rpm_exception
+
+#     print(f"E2E remote_parallel_map runtime: {runtime}")
+#     assert runtime < 30
+#     assert all([result in my_inputs for result in results])
+#     assert len(results) == len(my_inputs)
+#     for i in range(len(my_inputs)):
+#         assert str(i) in stdout
+
+
+# for i in range(0,3):
+#     test_base()
+
+# test_base_failed()
+
+
+# def test_udf_error():
+#     """
+#     Ensure the error is re-raised.
+#     Also ensure that other nodes quickly stop once one throws an error.
+#     """
+
+#     def my_function(test_input):
+#         if test_input == 2:
+#             print(1 / 0)
+#         else:
+#             sleep(60)
+#         return test_input
+
+#     _, _, runtime, rpm_exception = rpm_assert_restart(my_function, list(range(5)))
+
+#     assert isinstance(rpm_exception, ZeroDivisionError)
+#     assert runtime < 10  # <- IMPORTANT! asserts the other nodes restarted before udf finished
+
+
+import sys
+from io import StringIO
+from time import time, sleep
+import random
+import math
+
+from burla import remote_parallel_map
+
+
+class Tee:
+    """Captures stdout while also printing stuff."""
+
+    def __init__(self):
+        self.stdout = sys.__stdout__
+        self.buffer = StringIO()
+
+    def write(self, message):
+        self.stdout.write(message)
+        self.buffer.write(message)
+
+    def flush(self):
+        self.stdout.flush()
+        self.buffer.flush()
+
+    def isatty(self):
+        return self.stdout.isatty()
+
+
 def _normally_distributed_random_numbers(quantity):
 
     def clamp(x, lower=0, upper=60):
@@ -102,54 +250,40 @@
     in_standby = len(main_svc_containers) == N_STANDBY_MAIN_SVC_CONTAINERS
     in_standby = len(node_svc_containers) == N_STANDBY_NODE_SVC_CONTAINERS
     in_standby = len(worker_svc_containers) == N_STANDBY_WORKER_CONTAINERS
-=======
-#     return in_standby
->>>>>>> 465316b3
-
-
-# def rpm_assert_restart(*a, **kw):
-#     """
-#     asserts cluster is in standby and restarts itself correctly before/after calling rpm.
-#     returns any errors thrown by rpm, still asserts cluster restarted correctly.
-#     """
-
-#     if not local_cluster_in_standby():
-#         raise Exception("Local cluster not in standby.")
-
-#     containers = DOCKER_CLIENT.containers.list()
-#     pre_job_worker_names = set([c.name for c in containers if c.name.startswith("worker")])
-
-<<<<<<< HEAD
+
+    my_inputs = list(range(4))
+
+    return in_standby
+
+
+def rpm_assert_restart(*a, **kw):
+    """
+    asserts cluster is in standby and restarts itself correctly before/after calling rpm.
+    returns any errors thrown by rpm, still asserts cluster restarted correctly.
+    """
+
     # if not local_cluster_in_standby():
     #     raise Exception("Local cluster not in standby.")
-=======
-#     tee = Tee()
-#     sys.stdout = tee
-#     start = time()
->>>>>>> 465316b3
-
-#     rpm_exception = None
-#     try:
-#         results = remote_parallel_map(*a, **kw)
-#     except Exception as e:
-#         rpm_exception = e
-#         results = None
-
-#     runtime = time() - start
-#     sys.stdout = sys.__stdout__
-#     stdout = tee.buffer.getvalue()
-
-#     # ensure workers reboot
-#     start = time()
-#     reboot_timeout_seconds = 15
-#     all_workers_rebooted = False
-#     cluster_in_standby = False
-
-#     while not (all_workers_rebooted and cluster_in_standby):
-#         containers = DOCKER_CLIENT.containers.list()
-#         post_job_worker_names = set([c.name for c in containers if c.name.startswith("worker")])
-
-<<<<<<< HEAD
+
+    containers = DOCKER_CLIENT.containers.list()
+    pre_job_worker_names = set([c.name for c in containers if c.name.startswith("worker")])
+
+    # Capture output
+    tee = Tee()
+    sys.stdout = tee
+    start = time()
+
+    try:
+        results = remote_parallel_map(my_function, my_inputs)
+    except Exception as e:
+        results = None
+        print(f"Job failed: {e}")
+        raise
+
+    runtime = time() - start
+    sys.stdout = sys.__stdout__
+    stdout = tee.buffer.getvalue()
+
     # ensure workers reboot
     # start = time()
     # reboot_timeout_seconds = 15
@@ -174,78 +308,33 @@
     #             raise Exception(f"workers not rebooted after {reboot_timeout_seconds}s")
     #     else:
     #         sleep(0.1)
-=======
-#         num_workers_removed = len(pre_job_worker_names - post_job_worker_names)
-#         all_pre_job_workers_removed = num_workers_removed == N_STANDBY_WORKER_CONTAINERS
-#         correct_num_post_job_workers = len(post_job_worker_names) == N_STANDBY_WORKER_CONTAINERS
-#         all_workers_rebooted = all_pre_job_workers_removed and correct_num_post_job_workers
-
-#         cluster_in_standby = local_cluster_in_standby()
-
-#         if reboot_timeout_seconds < time() - start:
-#             if rpm_exception:
-#                 raise rpm_exception
-#             else:
-#                 raise Exception(f"workers not rebooted after {reboot_timeout_seconds}s")
-#         else:
-#             sleep(0.1)
-
-#     return results, stdout, runtime, rpm_exception
-
-
-# def test_base():
-
-#     my_inputs = list(range(5))
-
-#     def my_function(test_input):
-#         print(f"starting #{test_input}")
-#         sleep(10)
-#         print(f"finishing #{test_input}")
-#         return test_input
-
-#     results, stdout, runtime, rpm_exception = rpm_assert_restart(my_function, my_inputs)
-
-#     if rpm_exception:
-#         raise rpm_exception
-
-#     print(f"E2E remote_parallel_map runtime: {runtime}")
-#     assert runtime < 30
-#     assert all([result in my_inputs for result in results])
-#     assert len(results) == len(my_inputs)
-#     for i in range(len(my_inputs)):
-#         assert str(i) in stdout
-
-
-# def test_base_failed():
-
-#     my_inputs = list(range(5))
-
-#     def my_function(test_input):
-#         print(f"starting #{test_input}")
-#         sleep(10)
-#         djhfhjfdshjbhjbs
-#         print(f"finishing #{test_input}")
-#         return test_input
-
-#     results, stdout, runtime, rpm_exception = rpm_assert_restart(my_function, my_inputs)
-
-#     if rpm_exception:
-#         raise rpm_exception
-
-#     print(f"E2E remote_parallel_map runtime: {runtime}")
-#     assert runtime < 30
-#     assert all([result in my_inputs for result in results])
-#     assert len(results) == len(my_inputs)
-#     for i in range(len(my_inputs)):
-#         assert str(i) in stdout
-
-
-# for i in range(0,3):
-#     test_base()
-
-# test_base_failed()
-
->>>>>>> 465316b3
+
+    return results, stdout, runtime, rpm_exception
+
+    # my_inputs = list(range(1000))
+    my_inputs = _normally_distributed_random_numbers(1000)
+    print(f"\nsum of all sleeps: {sum(my_inputs)}")
+    print(f"lowest possible runtime: {sum(my_inputs) / 10}\n")
+
+    def my_function(sleep_time):
+
+        print(f"sleeping for {sleep_time} seconds")
+        sleep(sleep_time)
+
+        return sleep_time * 2
+
+    results, stdout, runtime, rpm_exception = rpm_assert_restart(my_function, my_inputs)
+
+    if rpm_exception:
+        raise rpm_exception
+
+    print(f"E2E remote_parallel_map runtime: {runtime}")
+    # assert runtime < 30
+    # assert all([result in my_inputs for result in results])
+    assert len(results) == len(my_inputs)
+    # for i in range(len(my_inputs)):
+    #     assert str(i) in stdout
+
 
 # def test_udf_error():
 #     """
@@ -262,117 +351,5 @@
 
 #     _, _, runtime, rpm_exception = rpm_assert_restart(my_function, list(range(5)))
 
-<<<<<<< HEAD
-    # my_inputs = list(range(1000))
-    my_inputs = _normally_distributed_random_numbers(1000)
-    print(f"\nsum of all sleeps: {sum(my_inputs)}")
-    print(f"lowest possible runtime: {sum(my_inputs) / 10}\n")
-
-    def my_function(sleep_time):
-
-        print(f"sleeping for {sleep_time} seconds")
-        sleep(sleep_time)
-
-        return sleep_time * 2
-=======
 #     assert isinstance(rpm_exception, ZeroDivisionError)
-#     assert runtime < 10  # <- IMPORTANT! asserts the other nodes restarted before udf finished
-
-
-
-
-
-
-import sys
-from io import StringIO
-from time import time, sleep
-
-from burla import remote_parallel_map
-
-
-class Tee:
-    """Captures stdout while also printing stuff."""
-    def __init__(self):
-        self.stdout = sys.__stdout__
-        self.buffer = StringIO()
-
-    def write(self, message):
-        self.stdout.write(message)
-        self.buffer.write(message)
-
-    def flush(self):
-        self.stdout.flush()
-        self.buffer.flush()
-
-    def isatty(self):
-        return self.stdout.isatty()
-
-
-def test_burla_job():
-    """Runs a simple Burla job and verifies output."""
-
-    my_inputs = list(range(4))
-
-    def my_function(test_input):
-        print(f"starting #{test_input}")
-        sleep(320)
-        print(f"finishing #{test_input}")
-        return test_input
->>>>>>> 465316b3
-
-    # Capture output
-    tee = Tee()
-    sys.stdout = tee
-    start = time()
-
-<<<<<<< HEAD
-    print(f"E2E remote_parallel_map runtime: {runtime}")
-    # assert runtime < 30
-    # assert all([result in my_inputs for result in results])
-    assert len(results) == len(my_inputs)
-    # for i in range(len(my_inputs)):
-    #     assert str(i) in stdout
-=======
-    try:
-        results = remote_parallel_map(my_function, my_inputs)
-    except Exception as e:
-        results = None
-        print(f"Job failed: {e}")
-        raise
->>>>>>> 465316b3
-
-    runtime = time() - start
-    sys.stdout = sys.__stdout__
-    stdout = tee.buffer.getvalue()
-
-<<<<<<< HEAD
-# def test_udf_error():
-#     """
-#     Ensure the error is re-raised.
-#     Also ensure that other nodes quickly stop once one throws an error.
-#     """
-
-#     def my_function(test_input):
-#         if test_input == 2:
-#             print(1 / 0)
-#         else:
-#             sleep(60)
-#         return test_input
-
-#     _, _, runtime, rpm_exception = rpm_assert_restart(my_function, list(range(5)))
-
-#     assert isinstance(rpm_exception, ZeroDivisionError)
-#     assert runtime < 10  # <- IMPORTANT! asserts the other nodes restarted before udf finished
-=======
-    # Basic checks
-    print(f"Burla job runtime: {runtime:.2f} seconds")
-    print("Burla job ran successfully!")
-
-
-
-test_burla_job()
-sleep(20)
-test_burla_job()
-sleep(20)
-test_burla_job()
->>>>>>> 465316b3
+#     assert runtime < 10  # <- IMPORTANT! asserts the other nodes restarted before udf finished