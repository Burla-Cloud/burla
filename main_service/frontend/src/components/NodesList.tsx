--- conflicted
+++ resolved
@@ -252,19 +252,6 @@
         return 2;
     };
 
-<<<<<<< HEAD
-    const sortNodes = useCallback((a: BurlaNode, b: BurlaNode) => {
-        const aPriority = getStatusPriority(a.status);
-        const bPriority = getStatusPriority(b.status);
-        if (aPriority !== bPriority) return aPriority - bPriority;
-
-        const aStarted = a.started_booting_at ?? 0;
-        const bStarted = b.started_booting_at ?? 0;
-        if (aStarted !== bStarted) return bStarted - aStarted;
-
-        return String(a.name).localeCompare(String(b.name));
-    }, []);
-=======
     const isDeletedOrFailed = (n: BurlaNode) => {
         const status = String(n.status || "").toUpperCase();
         return status === "FAILED" || status === "DELETED";
@@ -300,7 +287,6 @@
         },
         []
     );
->>>>>>> 24566828
 
     const sortedNodes = useMemo(() => {
         const arr = [...nodes];
@@ -381,13 +367,7 @@
                     age: undefined,
                     logs: undefined,
                     started_booting_at:
-<<<<<<< HEAD
-                        typeof raw.started_booting_at === "number"
-                            ? raw.started_booting_at
-                            : undefined,
-=======
                         typeof raw.started_booting_at === "number" ? raw.started_booting_at : undefined,
->>>>>>> 24566828
                     deletedAt: typeof raw.deletedAt === "number" ? raw.deletedAt : undefined,
                 }));
 
@@ -419,16 +399,6 @@
     const displayNodes = useMemo(() => {
         if (!showDeleted) return activePagedNodes;
 
-<<<<<<< HEAD
-        const deletedSorted = [...deletedNodes].sort((a, b) => {
-            const aStarted = a.started_booting_at ?? 0;
-            const bStarted = b.started_booting_at ?? 0;
-            return bStarted - aStarted;
-        });
-
-        return [...activeNodes, ...deletedSorted];
-    }, [showDeleted, activePagedNodes, deletedNodes, activeNodes]);
-=======
         // show active first (paged), then deleted list appended, then sort with grouping rules
         const combined = [...activePagedNodes];
         const seen = new Set(combined.map((node) => node.id));
@@ -440,7 +410,6 @@
         combined.sort(sortNodes);
         return combined;
     }, [showDeleted, activePagedNodes, deletedNodes, sortNodes]);
->>>>>>> 24566828
 
     const noActiveNodes = !showDeleted && activeNodes.length === 0;
     const noDeletedNodes = showDeleted && !deletedLoading && displayNodes.length === 0;
