import clusterImage from "@/assets/logo.svg";
import { Link } from "react-router-dom";

interface SidebarProps {
  disabled?: boolean;
}

const Sidebar = ({ disabled = false }: SidebarProps) => {
  return (
    <div
      className={`w-60 min-h-screen bg-gray-100 border-r p-4 flex flex-col transition-opacity duration-200 ${
        disabled ? "opacity-60 pointer-events-none select-none" : ""
      }`}
    >
      {/* Logo */}
      <div className="flex justify-left mt-6 mb-4">
        <Link to="/">
          <img
            src={clusterImage}
            style={{ width: "128px", height: "auto" }}
            className="ml-2"
          />
        </Link>
      </div>

<<<<<<< HEAD
            {/* Navigation Links */}
            <nav className="space-y-1 text-lg font-medium">
                <Link
                    to="/"
                    className="flex items-center space-x-1 text-gray-700 hover:text-primary hover:bg-primary/10 p-2 rounded-md"
                >
                    <span>Cluster Status</span>
                </Link>
                <Link
                    to="/jobs"
                    className="flex items-center space-x-1 text-gray-700 hover:text-primary hover:bg-primary/10 p-2 rounded-md"
                >
                    <span>Jobs</span>
                </Link>
                <Link
                    to="/filesystem"
                    className="flex items-center space-x-1 text-gray-700 hover:text-primary hover:bg-primary/10 p-2 rounded-md"
                >
                    <span>Filesystem</span>
                </Link>
                <Link
                    to="/settings"
                    className="flex items-center space-x-1 text-gray-700 hover:text-primary hover:bg-primary/10 p-2 rounded-md"
                >
                    <span>Settings</span>
                </Link>
            </nav>
        </div>
    );
=======
      <hr className="border-gray-300 my-5 w-full" />

      <nav className="space-y-1 text-lg font-medium">
        <Link
          to="/"
          className="flex items-center space-x-1 text-gray-700 hover:text-primary hover:bg-primary/10 p-2 rounded-md"
        >
          <span>Cluster Status</span>
        </Link>
        <Link
          to="/jobs"
          className="flex items-center space-x-1 text-gray-700 hover:text-primary hover:bg-primary/10 p-2 rounded-md"
        >
          <span>Jobs</span>
        </Link>
        <Link
          to="/storage"
          className="flex items-center space-x-1 text-gray-700 hover:text-primary hover:bg-primary/10 p-2 rounded-md"
        >
          <span>Network Storage</span>
        </Link>
        <Link
          to="/settings"
          className="flex items-center space-x-1 text-gray-700 hover:text-primary hover:bg-primary/10 p-2 rounded-md"
        >
          <span>Settings</span>
        </Link>
      </nav>
    </div>
  );
>>>>>>> 19f2d43b
};

export default Sidebar;<|MERGE_RESOLUTION|>--- conflicted
+++ resolved
@@ -23,37 +23,6 @@
         </Link>
       </div>
 
-<<<<<<< HEAD
-            {/* Navigation Links */}
-            <nav className="space-y-1 text-lg font-medium">
-                <Link
-                    to="/"
-                    className="flex items-center space-x-1 text-gray-700 hover:text-primary hover:bg-primary/10 p-2 rounded-md"
-                >
-                    <span>Cluster Status</span>
-                </Link>
-                <Link
-                    to="/jobs"
-                    className="flex items-center space-x-1 text-gray-700 hover:text-primary hover:bg-primary/10 p-2 rounded-md"
-                >
-                    <span>Jobs</span>
-                </Link>
-                <Link
-                    to="/filesystem"
-                    className="flex items-center space-x-1 text-gray-700 hover:text-primary hover:bg-primary/10 p-2 rounded-md"
-                >
-                    <span>Filesystem</span>
-                </Link>
-                <Link
-                    to="/settings"
-                    className="flex items-center space-x-1 text-gray-700 hover:text-primary hover:bg-primary/10 p-2 rounded-md"
-                >
-                    <span>Settings</span>
-                </Link>
-            </nav>
-        </div>
-    );
-=======
       <hr className="border-gray-300 my-5 w-full" />
 
       <nav className="space-y-1 text-lg font-medium">
@@ -75,6 +44,12 @@
         >
           <span>Network Storage</span>
         </Link>
+                <Link
+                    to="/filesystem"
+                    className="flex items-center space-x-1 text-gray-700 hover:text-primary hover:bg-primary/10 p-2 rounded-md"
+                >
+                    <span>Filesystem</span>
+                </Link>
         <Link
           to="/settings"
           className="flex items-center space-x-1 text-gray-700 hover:text-primary hover:bg-primary/10 p-2 rounded-md"
@@ -84,7 +59,6 @@
       </nav>
     </div>
   );
->>>>>>> 19f2d43b
 };
 
 export default Sidebar;