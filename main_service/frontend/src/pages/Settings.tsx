--- conflicted
+++ resolved
@@ -102,86 +102,6 @@
     return () => document.removeEventListener("click", handleBeforeNav, true);
   }, [hasUnsavedChanges, location.pathname]);
 
-<<<<<<< HEAD
-    return (
-        <div className="flex-1 flex flex-col justify-start px-12 pt-6">
-            <div className="max-w-6xl mx-auto w-full flex-1 flex flex-col">
-                <div className="flex items-center justify-between mt-2 mb-6">
-                    <h1 className="text-3xl font-bold text-primary">Settings</h1>
-                    <Button
-                        onClick={handleToggleEdit}
-                        variant="outline"
-                        disabled={saveDisabled || loading || !!error}
-                    >
-                        {isEditing ? "Save" : "Edit"}
-                    </Button>
-                </div>
-                <div className="space-y-8 flex-1">
-                    {loading ? (
-                        <Card className="w-full animate-pulse">
-                            <CardHeader>
-                                <CardTitle className="text-xl font-semibold text-primary">
-                                    <Skeleton className="h-6 w-40 mb-2" />
-                                </CardTitle>
-                            </CardHeader>
-                            <CardContent className="space-y-10 pt-8">
-                                <div className="grid grid-cols-1 md:grid-cols-2 gap-6">
-                                    <Skeleton className="h-10 w-full" />
-                                    <Skeleton className="h-10 w-full" />
-                                </div>
-                                <div className="grid grid-cols-1 md:grid-cols-4 gap-6 mt-8">
-                                    <Skeleton className="h-10 w-full" />
-                                    <Skeleton className="h-10 w-full" />
-                                    <Skeleton className="h-10 w-full" />
-                                    <Skeleton className="h-10 w-full" />
-                                </div>
-                                <div className="grid grid-cols-1 md:grid-cols-2 gap-6 mt-8">
-                                    <Skeleton className="h-10 w-full" />
-                                    <Skeleton className="h-10 w-full" />
-                                </div>
-                                <div className="mt-10">
-                                    <Skeleton className="h-8 w-40 mb-2" />
-                                    <Skeleton className="h-10 w-full" />
-                                    <div className="flex gap-3 mt-3">
-                                        <Skeleton className="h-8 w-24 rounded-md" />
-                                        <Skeleton className="h-8 w-24 rounded-md" />
-                                    </div>
-                                </div>
-                            </CardContent>
-                        </Card>
-                    ) : error ? (
-                        <Alert variant="destructive" className="w-full">
-                            <AlertTriangle className="h-4 w-4" />
-                            <AlertTitle>Could not load settings</AlertTitle>
-                            <AlertDescription>
-                                Error: Sorry about this! Please refresh and log out /in again.
-                                <br />
-                                If the problem persists, please email me!
-                                <br />
-                                <a
-                                    href="mailto:jake@burla.dev"
-                                    className="text-blue-500 hover:underline"
-                                >
-                                    jake@burla.dev
-                                </a>
-                            </AlertDescription>
-                        </Alert>
-                    ) : (
-                        <SettingsForm
-                            ref={settingsFormRef}
-                            key={settings.machineType}
-                            isEditing={isEditing}
-                        />
-                    )}
-                </div>
-                <div className="text-center text-sm text-gray-500 mt-auto pt-8">
-                    Need help? Email me!{" "}
-                    <a href="mailto:jake@burla.dev" className="text-blue-500 hover:underline">
-                        jake@burla.dev
-                    </a>
-                </div>
-            </div>
-=======
   const handleSave = async () => {
     if (
       settingsFormRef.current &&
@@ -274,7 +194,6 @@
           >
             jake@burla.dev
           </a>
->>>>>>> 19f2d43b
         </div>
       </div>
 
