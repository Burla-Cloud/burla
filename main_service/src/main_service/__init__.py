--- conflicted
+++ resolved
@@ -21,11 +21,7 @@
 os.environ["GRPC_VERBOSITY"] = "ERROR"
 os.environ["GLOG_minloglevel"] = "2"
 
-<<<<<<< HEAD
 CURRENT_BURLA_VERSION = "1.2.2"
-=======
-CURRENT_BURLA_VERSION = "1.2.1"
->>>>>>> 530febbf
 
 # This is the only possible alternative "mode".
 # In this mode everything runs locally in docker containers.
