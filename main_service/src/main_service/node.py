--- conflicted
+++ resolved
@@ -115,6 +115,7 @@
         service_port: int = 8080,  # <- this needs to be open in your cloud firewall!
         as_local_container: bool = False,
         sync_gcs_bucket_name: Optional[str] = None,  # <- not a uri, just the name
+        sync_gcs_bucket_name: Optional[str] = None,  # <- not a uri, just the name
         instance_client: Optional[InstancesClient] = None,
         inactivity_shutdown_time_sec: Optional[int] = None,
         disk_size: Optional[int] = None,
@@ -129,6 +130,7 @@
         self.spot = spot
         self.port = service_port
         self.sync_gcs_bucket_name = sync_gcs_bucket_name
+        self.sync_gcs_bucket_name = sync_gcs_bucket_name
         self.inactivity_shutdown_time_sec = inactivity_shutdown_time_sec
         self.disk_size = disk_size if disk_size else 20  # minimum is 10 due to disk image
         self.instance_client = instance_client if instance_client else InstancesClient()
@@ -147,7 +149,9 @@
 
         if machine_type.startswith("n4"):
             self.disk_image = "projects/burla-prod/global/images/burla-node-nogpu-2"
+            self.disk_image = "projects/burla-prod/global/images/burla-node-nogpu-2"
         elif machine_type.startswith("a2") or machine_type.startswith("a3"):
+            self.disk_image = "projects/burla-prod/global/images/burla-node-gpu-2"
             self.disk_image = "projects/burla-prod/global/images/burla-node-gpu-2"
         else:
             raise ValueError(f"Invalid machine type: {machine_type}")
@@ -242,14 +246,9 @@
             binds={
                 f"{os.environ['HOST_HOME_DIR']}/.config/gcloud": "/root/.config/gcloud",
                 f"{os.environ['HOST_PWD']}/node_service": "/opt/burla/node_service",
-<<<<<<< HEAD
                 f"{os.environ['HOST_PWD']}/_shared_workspace": "/workspace/shared",
                 f"{os.environ['HOST_PWD']}/_worker_service_python_env": "/worker_service_python_env",
                 f"{os.environ['HOST_PWD']}/_python_version_marker": "/python_version_marker",
-=======
-                f"{os.environ['HOST_PWD']}/_shared_workspace": "/shared_workspace",
-                f"{os.environ['HOST_PWD']}/_worker_service_python_env": "/worker_service_python_env",
->>>>>>> 19f2d43b
                 "/var/run/docker.sock": "/var/run/docker.sock",
             },
         )
@@ -268,32 +267,22 @@
             # We can't run gcsfuse in dev mode (without some very complicated hacks)
             # It's not compatible with macos and is very annoying to setup in docker with volumes.
             # 
-<<<<<<< HEAD
             # mkdir -p /workspace/shared /var/cache/gcsfuse
-=======
-            # mkdir -p /shared_workspace /var/cache/gcsfuse
->>>>>>> 19f2d43b
             # gcsfuse \
             #     --client-protocol=http2 \
             #     --only-dir=shared_workspace \
             #     --metadata-cache-ttl-secs=1 \
             #     --cache-dir=/var/cache/gcsfuse \
-<<<<<<< HEAD
             #     {self.sync_gcs_bucket_name} /workspace/shared
-=======
-            #     {self.sync_gcs_bucket_name} /shared_workspace
->>>>>>> 19f2d43b
             cd /opt/burla/node_service
             uv run -m uvicorn node_service:app --host 0.0.0.0 --port {self.port} --workers 1 \
                 --timeout-keep-alive 600 --reload
         """.strip()
-<<<<<<< HEAD
-=======
-
->>>>>>> 19f2d43b
         container_name = f"node_{self.instance_name[11:]}"
         container = docker_client.create_container(
             image=image,
+            command=["-c", cmd_script],
+            entrypoint=["bash"],
             command=["-c", cmd_script],
             entrypoint=["bash"],
             name=container_name,
@@ -428,12 +417,7 @@
         }}
         trap 'handle_error' ERR
 
-<<<<<<< HEAD
         DB_BASE_URL="https://firestore.googleapis.com/v1/projects/{PROJECT_ID}/databases/burla/documents"
-=======
-        exit 1
-
->>>>>>> 19f2d43b
         ACCESS_TOKEN=$(curl -s -H "Metadata-Flavor: Google" \
         "http://metadata.google.internal/computeMetadata/v1/instance/service-accounts/default/token" \
         | jq -r .access_token)
@@ -464,25 +448,8 @@
                 -d "$payload"
         fi
 
-<<<<<<< HEAD
         # authenticate docker:
         echo "$ACCESS_TOKEN" | docker login -u oauth2accesstoken --password-stdin https://us-docker.pkg.dev
-=======
-        # make uv work, this is an oopsie from when building the disk image:
-        export PATH="/root/.cargo/bin:$PATH"
-        export PATH="/root/.local/bin:$PATH"
-
-        cd /opt
-        # git clone --depth 1 --branch {CURRENT_BURLA_VERSION} https://github.com/Burla-Cloud/burla.git  --no-checkout
-        cd burla
-        git sparse-checkout init --cone
-        git sparse-checkout set node_service
-        git checkout {CURRENT_BURLA_VERSION}
-        git fetch
-        git pull
-        cd node_service
-        uv pip install .
->>>>>>> 19f2d43b
 
         # make uv work, this is an oopsie from when building the disk image:
         export PATH="/root/.cargo/bin:$PATH"
@@ -496,39 +463,11 @@
             -H "Content-Type: application/json" \
             -d "$payload"
 
-<<<<<<< HEAD
-=======
-        # start gcsfuse to sync working dirs with GCS bucket if specified
-        cd /
-        mkdir -p /shared_workspace
-        if [ "{self.sync_gcs_bucket_name}" != "None" ]; then
-            mkdir -p /var/cache/gcsfuse
-            gcsfuse \
-                --client-protocol=http2 \
-                --only-dir=shared_workspace \
-                --metadata-cache-ttl-secs=1 \
-                --cache-dir=/var/cache/gcsfuse \
-                {self.sync_gcs_bucket_name} /shared_workspace
-            cd /opt/burla/node_service
-
-            MSG="Started GCSFuse: syncing /shared_workspace with gs://{self.sync_gcs_bucket_name}/shared_workspace"
-            payload=$(jq -n --arg msg "$MSG" --arg ts "$(date +%s)" '{{"fields":{{"msg":{{"stringValue":$msg}},"ts":{{"integerValue":$ts}}}}}}')
-            curl -sS -X POST "$DB_BASE_URL/nodes/{self.instance_name}/logs" \
-                -H "Authorization: Bearer $ACCESS_TOKEN" \
-                -H "Content-Type: application/json" \
-                -d "$payload"
-        fi
-
-        # authenticate docker:
-        echo "$ACCESS_TOKEN" | docker login -u oauth2accesstoken --password-stdin https://us-docker.pkg.dev
-
->>>>>>> 19f2d43b
         export NUM_GPUS="{self.num_gpus}"
         export INSTANCE_NAME="{self.instance_name}"
         export PROJECT_ID="{PROJECT_ID}"
         export CONTAINERS='{json.dumps([c.to_dict() for c in self.containers])}'
         export INACTIVITY_SHUTDOWN_TIME_SEC="{self.inactivity_shutdown_time_sec}"
-<<<<<<< HEAD
 
         cd /opt/burla
         git fetch --depth=1 origin "{CURRENT_BURLA_VERSION}" || git fetch --depth=1 origin "tag {CURRENT_BURLA_VERSION}"
@@ -538,9 +477,6 @@
         uv pip install ./node_service
         
         /opt/burla/.venv/bin/python -m uvicorn node_service:app --host 0.0.0.0 --port {self.port} --workers 1 --timeout-keep-alive 600
-=======
-        uv run -m uvicorn node_service:app --host 0.0.0.0 --port {self.port} --workers 1 --timeout-keep-alive 600
->>>>>>> 19f2d43b
         """
 
     def __get_shutdown_script(self):
