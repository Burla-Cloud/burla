--- conflicted
+++ resolved
@@ -10,13 +10,8 @@
         />
         <link rel="icon" type="image/png" href="/favicon.png" />
         <link rel="apple-touch-icon" href="/favicon.png" />
-<<<<<<< HEAD
-      <script type="module" crossorigin src="/assets/index-f1jHjrQi.js"></script>
-      <link rel="stylesheet" crossorigin href="/assets/index-DDR1cajv.css">
-=======
       <script type="module" crossorigin src="/assets/index-BNCDyV29.js"></script>
       <link rel="stylesheet" crossorigin href="/assets/index-CTa_tLDc.css">
->>>>>>> 24566828
     </head>
 
     <body>
