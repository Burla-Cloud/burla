<!DOCTYPE html>
<html lang="en">
    <head>
        <meta charset="UTF-8" />
        <meta name="viewport" content="width=device-width, initial-scale=1.0" />
        <title>Cluster Dashboard</title>
        <link
            href="https://fonts.googleapis.com/css2?family=Inter:wght@400;500;600;700&display=swap"
            rel="stylesheet"
        />
        <link rel="icon" type="image/png" href="/favicon.png" />
        <link rel="apple-touch-icon" href="/favicon.png" />
<<<<<<< HEAD
      <script type="module" crossorigin src="/assets/index-BFr6nIte.js"></script>
      <link rel="stylesheet" crossorigin href="/assets/index-xmIvvRFi.css">
=======
      <script type="module" crossorigin src="/assets/index-CHIUastF.js"></script>
      <link rel="stylesheet" crossorigin href="/assets/index-DrSvjKyi.css">
>>>>>>> 19f2d43b
    </head>

    <body>
        <!-- Set user's timezone in cookie for backend to read -->
        <script>
            document.cookie =
                "timezone=" + Intl.DateTimeFormat().resolvedOptions().timeZone + "; path=/";
        </script>
        <div id="root"></div>
    </body>
</html><|MERGE_RESOLUTION|>--- conflicted
+++ resolved
@@ -10,13 +10,8 @@
         />
         <link rel="icon" type="image/png" href="/favicon.png" />
         <link rel="apple-touch-icon" href="/favicon.png" />
-<<<<<<< HEAD
-      <script type="module" crossorigin src="/assets/index-BFr6nIte.js"></script>
-      <link rel="stylesheet" crossorigin href="/assets/index-xmIvvRFi.css">
-=======
-      <script type="module" crossorigin src="/assets/index-CHIUastF.js"></script>
-      <link rel="stylesheet" crossorigin href="/assets/index-DrSvjKyi.css">
->>>>>>> 19f2d43b
+      <script type="module" crossorigin src="/assets/index-L68vWrp_.js"></script>
+      <link rel="stylesheet" crossorigin href="/assets/index-Dd2JC4_h.css">
     </head>
 
     <body>
