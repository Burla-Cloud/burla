[tool.poetry]
name = "burla"
<<<<<<< HEAD
version = "0.8.5"
=======
version = "0.8.4"
>>>>>>> 98413970
description = "Scale your program across 1000s of computers with one line of code."
authors = ["Jake Zuliani <jake@burla.dev>"]


[tool.poetry.dependencies]
python = ">=3.10,<=3.12"
fire = "^0.5.0"
appdirs = "^1.4.4"
requests = "^2.32.3"
yaspin = "^2.5.0"
cloudpickle = "^3.0.0"
tblib = "^3.0.0"
google-cloud-firestore = "^2.19.0"
tomli = "^2.0.1"
ipython = "^7.0.0"
google = "2.0.3"

[tool.poetry.scripts]
burla = "burla.__init__:init_cli"

[tool.poetry.group.dev.dependencies]
black = "^23.3.0"
pytest = "^7.4.2"

# indicate if in dev,
# cannot use env variable or, once installed (on a developer pc), pkg would think it's in dev
# package checks for this tag in this file inside `burla/__init__.py`
[tool.burla.config]
in_dev = true

[build-system]
requires = ["poetry-core>=1.0.0"]
build-backend = "poetry.core.masonry.api"<|MERGE_RESOLUTION|>--- conflicted
+++ resolved
@@ -1,10 +1,6 @@
 [tool.poetry]
 name = "burla"
-<<<<<<< HEAD
 version = "0.8.5"
-=======
-version = "0.8.4"
->>>>>>> 98413970
 description = "Scale your program across 1000s of computers with one line of code."
 authors = ["Jake Zuliani <jake@burla.dev>"]
 
