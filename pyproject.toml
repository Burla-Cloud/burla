[tool.poetry]
name = "burla"
<<<<<<< HEAD
version = "0.8.1"
=======
version = "0.8.0"
>>>>>>> dfc8aa00
description = "Scale your program across 1000s of computers with one line of code."
authors = ["Jake Zuliani <jake@burla.dev>"]


[tool.poetry.dependencies]
python = ">=3.10,<=3.12"
fire = "^0.5.0"
appdirs = "^1.4.4"
requests = "^2.32.3"
yaspin = "^2.5.0"
cloudpickle = "^2.2.1"
tblib = "^3.0.0"
google-cloud-pubsub = "^2.21.1"
google-cloud-firestore = "^2.18.0"
tomli = "^2.0.1"
<<<<<<< HEAD
ipython = "^7.0.0"
=======
ipython = "^8.27.0"
>>>>>>> dfc8aa00

[tool.poetry.scripts]
burla = "burla.__init__:init_cli"

[tool.poetry.group.dev.dependencies]
black = "^23.3.0"
pytest = "^7.4.2"

# indicate if in dev,
# cannot use env variable or, once installed (on a developer pc), pkg would think it's in dev
# package checks for this tag in this file inside `burla/__init__.py`
[tool.burla.config]
in_dev = true

[build-system]
requires = ["poetry-core>=1.0.0"]
build-backend = "poetry.core.masonry.api"<|MERGE_RESOLUTION|>--- conflicted
+++ resolved
@@ -1,10 +1,6 @@
 [tool.poetry]
 name = "burla"
-<<<<<<< HEAD
 version = "0.8.1"
-=======
-version = "0.8.0"
->>>>>>> dfc8aa00
 description = "Scale your program across 1000s of computers with one line of code."
 authors = ["Jake Zuliani <jake@burla.dev>"]
 
@@ -20,11 +16,7 @@
 google-cloud-pubsub = "^2.21.1"
 google-cloud-firestore = "^2.18.0"
 tomli = "^2.0.1"
-<<<<<<< HEAD
 ipython = "^7.0.0"
-=======
-ipython = "^8.27.0"
->>>>>>> dfc8aa00
 
 [tool.poetry.scripts]
 burla = "burla.__init__:init_cli"
