--- conflicted
+++ resolved
@@ -4,17 +4,10 @@
 from queue import Queue
 from threading import Event
 
-<<<<<<< HEAD
 from google.cloud import firestore
 from google.cloud.firestore import DocumentReference
 from google.api_core.retry import Retry, if_exception_type
 from google.api_core.exceptions import Unknown
-=======
-import cloudpickle
-from google.cloud import firestore
-from google.cloud.firestore import DocumentReference
-from google.cloud.firestore import FieldFilter
->>>>>>> 98413970
 
 from burla import _BURLA_SERVICE_URL
 
@@ -23,12 +16,10 @@
 
 from time import time
 
-<<<<<<< HEAD
+
 class InputTooBig(Exception):
     pass
 
-=======
->>>>>>> 98413970
 
 def periodiocally_healthcheck_job(
     job_id: str,
@@ -54,13 +45,8 @@
         else:
             cluster_error_event.set()
         return
-<<<<<<< HEAD
 
 
-=======
-
-
->>>>>>> 98413970
 def print_logs_from_db(
     job_doc_ref: DocumentReference, stop_event: Event, log_msg_stdout: io.TextIOWrapper
 ):
@@ -94,11 +80,7 @@
     query_watch.unsubscribe()
 
 
-<<<<<<< HEAD
 def upload_inputs(DB: firestore.Client, inputs_id: str, inputs_pkl: list[bytes]):
-=======
-def upload_inputs(DB: firestore.Client, inputs_id: str, inputs: list):
->>>>>>> 98413970
     """
     Uploads inputs into a separate collection not connected to the job
     so that uploading can start before the job document is created.
@@ -106,7 +88,6 @@
     batch_size = 100
     inputs_parent_doc = DB.collection("inputs").document(inputs_id)
 
-<<<<<<< HEAD
     firestore_commit_retry_policy = Retry(
         initial=5.0,
         maximum=120.0,
@@ -143,35 +124,4 @@
                 firestore_batch.set(doc_ref, {"input": input_pkl, "claimed": False})
                 total_n_bytes_firestore_batch += len(input_pkl)
 
-    firestore_batch.commit(retry=firestore_commit_retry_policy)
-=======
-    n_docs_in_firestore_batch = 0
-    firestore_batch = DB.batch()
-
-    for batch_min_index in range(0, len(inputs), batch_size):
-        batch_max_index = batch_min_index + batch_size
-        input_batch = inputs[batch_min_index:batch_max_index]
-        subcollection = inputs_parent_doc.collection(f"{batch_min_index}-{batch_max_index}")
-
-        for local_input_index, input_ in enumerate(input_batch):
-            input_index = local_input_index + batch_min_index
-            input_pkl = cloudpickle.dumps(input_)
-            input_too_big = len(input_pkl) > 1_048_376  # 1MB size limit
-
-            if input_too_big:
-                msg = f"Input at index {input_index} is greater than 1MB in size.\n"
-                msg += "Inputs greater than 1MB are unfortunately not yet supported."
-                raise Exception(msg)
-            else:
-                doc_ref = subcollection.document(str(input_index))
-                firestore_batch.set(doc_ref, {"input": input_pkl, "claimed": False})
-                n_docs_in_firestore_batch += 1
-
-            # max num documents per firestore batch is 500, push batch when this is reached.
-            if n_docs_in_firestore_batch >= 500:
-                firestore_batch.commit()
-                firestore_batch = DB.batch()
-                n_docs_in_firestore_batch = 0
-
-    firestore_batch.commit()
->>>>>>> 98413970
+    firestore_batch.commit(retry=firestore_commit_retry_policy)