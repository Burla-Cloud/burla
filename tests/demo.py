from burla import remote_parallel_map
from time import time


def my_function(my_input):
<<<<<<< HEAD
    # print(f"hi #{my_input}")
    return my_input * 2
=======
>>>>>>> 98413970

    called_at = time()
    return my_input

<<<<<<< HEAD
inputs = list(range(5_000_000))

result_generator = remote_parallel_map(my_function, inputs, spinner=False)

results = [result for result in result_generator]
=======

inputs = list(range(1000))
>>>>>>> 98413970

start = time()
# print(f"STARTED AT: {start}")
result_generator = remote_parallel_map(my_function, inputs, spinner=False)

# print("[")
results = []
# result_received_at = []
for result in result_generator:
    # result_received_at.append(time())
    # print(f"{time()},")
    results.append(result)

# print("]")

# print("result_received_at times:")
# print(result_received_at)
print("--------------------------------------------------")
print(f"Done after {time() - start}s")
print(f"num results: {len(results)}")
# print("results: (document claimed at times)")
<<<<<<< HEAD
# print(results)

# unprocessed_inputs = [i for i in inputs if i not in results]
# print(f"{len(unprocessed_inputs)} unprocessed inputs: {unprocessed_inputs}")
=======
print(results)

unprocessed_inputs = [i for i in inputs if i not in results]
print(f"{len(unprocessed_inputs)} unprocessed inputs: {unprocessed_inputs}")
>>>>>>> 98413970
<|MERGE_RESOLUTION|>--- conflicted
+++ resolved
@@ -3,25 +3,12 @@
 
 
 def my_function(my_input):
-<<<<<<< HEAD
-    # print(f"hi #{my_input}")
-    return my_input * 2
-=======
->>>>>>> 98413970
 
     called_at = time()
     return my_input
 
-<<<<<<< HEAD
+
 inputs = list(range(5_000_000))
-
-result_generator = remote_parallel_map(my_function, inputs, spinner=False)
-
-results = [result for result in result_generator]
-=======
-
-inputs = list(range(1000))
->>>>>>> 98413970
 
 start = time()
 # print(f"STARTED AT: {start}")
@@ -43,14 +30,7 @@
 print(f"Done after {time() - start}s")
 print(f"num results: {len(results)}")
 # print("results: (document claimed at times)")
-<<<<<<< HEAD
-# print(results)
+print(results)
 
 # unprocessed_inputs = [i for i in inputs if i not in results]
-# print(f"{len(unprocessed_inputs)} unprocessed inputs: {unprocessed_inputs}")
-=======
-print(results)
-
-unprocessed_inputs = [i for i in inputs if i not in results]
-print(f"{len(unprocessed_inputs)} unprocessed inputs: {unprocessed_inputs}")
->>>>>>> 98413970
+# print(f"{len(unprocessed_inputs)} unprocessed inputs: {unprocessed_inputs}")